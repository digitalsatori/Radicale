--- conflicted
+++ resolved
@@ -147,21 +147,19 @@
     def log_message(self, *args, **kwargs):
         """Disable inner logging management."""
 
-<<<<<<< HEAD
     def get_environ(self):
         env = super().get_environ()
         # Parent class only tries latin1 encoding
         env["PATH_INFO"] = urllib.parse.unquote(self.path.split("?", 1)[0])
         return env
-=======
+
     def handle(self):
         super().handle()
         # Log exception
         error = self.error_stream.getvalue().strip("\n")
         if error:
-            self.logger.error("An exception occurred during request:\n" +
-                              error)
->>>>>>> e40e46e1
+            self.logger.error(
+                "An exception occurred during request:\n%s" % error)
 
 
 class Application:
