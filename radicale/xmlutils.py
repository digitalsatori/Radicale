--- conflicted
+++ resolved
@@ -51,13 +51,9 @@
 
 def name_from_path(path):
     """Return Radicale item name from ``path``."""
-<<<<<<< HEAD
+    log.log(10, "Return Radicale item name from ``path``.")
     path_parts = path.strip("/").split("/")
     return path_parts[-1] if len(path_parts) > 2 else None
-=======
-    log.log(10, "Return Radicale item name from ``path``.")
-    return path.split("/")[-1]
->>>>>>> 35e27725
 
 
 def delete(path, calendar):
