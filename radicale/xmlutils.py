# This file is part of Radicale Server - Calendar Server
# Copyright © 2008 Nicolas Kandel
# Copyright © 2008 Pascal Halter
# Copyright © 2008-2015 Guillaume Ayoub
#
# This library is free software: you can redistribute it and/or modify
# it under the terms of the GNU General Public License as published by
# the Free Software Foundation, either version 3 of the License, or
# (at your option) any later version.
#
# This library is distributed in the hope that it will be useful,
# but WITHOUT ANY WARRANTY; without even the implied warranty of
# MERCHANTABILITY or FITNESS FOR A PARTICULAR PURPOSE.  See the
# GNU General Public License for more details.
#
# You should have received a copy of the GNU General Public License
# along with Radicale.  If not, see <http://www.gnu.org/licenses/>.

"""
XML and iCal requests manager.

Note that all these functions need to receive unicode objects for full
iCal requests (PUT) and string objects with charset correctly defined
in them for XML requests (all but PUT).

"""

import posixpath
import re
import xml.etree.ElementTree as ET
from collections import OrderedDict
from datetime import datetime, timedelta, timezone
from http import client
from urllib.parse import quote, unquote, urlparse

from . import storage


MIMETYPES = {
    "VADDRESSBOOK": "text/vcard",
    "VCALENDAR": "text/calendar"}

NAMESPACES = {
    "C": "urn:ietf:params:xml:ns:caldav",
    "CR": "urn:ietf:params:xml:ns:carddav",
    "D": "DAV:",
    "CS": "http://calendarserver.org/ns/",
    "ICAL": "http://apple.com/ns/ical/",
    "ME": "http://me.com/_namespace/"}

NAMESPACES_REV = {}
for short, url in NAMESPACES.items():
    NAMESPACES_REV[url] = short
    ET.register_namespace("" if short == "D" else short, url)

CLARK_TAG_REGEX = re.compile(r" {(?P<namespace>[^}]*)}(?P<tag>.*)", re.VERBOSE)

HUMAN_REGEX = re.compile(r"""
    (?P<namespaceabbrev>[^:{}]*)    # namespace abbreviation
    :                               # :
    (?P<tag>.*)                     # short tag name
    """, re.VERBOSE)

def _pretty_xml(element, level=0):
    """Indent an ElementTree ``element`` and its children."""
    i = "\n" + level * "  "
    if len(element):
        if not element.text or not element.text.strip():
            element.text = i + "  "
        if not element.tail or not element.tail.strip():
            element.tail = i
        for sub_element in element:
            _pretty_xml(sub_element, level + 1)
        if not sub_element.tail or not sub_element.tail.strip():
            sub_element.tail = i
    else:
        if level and (not element.tail or not element.tail.strip()):
            element.tail = i
    if not level:
        return '<?xml version="1.0"?>\n%s' % ET.tostring(element, "unicode")


def _tag(short_name, local):
    """Get XML Clark notation {uri(``short_name``)}``local``."""
    return "{%s}%s" % (NAMESPACES[short_name], local)


def _tag_from_clark(name):
    """Get a human-readable variant of the XML Clark notation tag ``name``.

    For a given name using the XML Clark notation, return a human-readable
    variant of the tag name for known namespaces. Otherwise, return the name as
    is.

    """
    match = CLARK_TAG_REGEX.match(name)
    if match and match.group("namespace") in NAMESPACES_REV:
        args = {
            "ns": NAMESPACES_REV[match.group("namespace")],
            "tag": match.group("tag")}
        return "%(ns)s:%(tag)s" % args
    return name


def _tag_from_human(name):
    """Get an XML Clark notation tag from human-readable variant ``name``."""
    match = HUMAN_REGEX.match(name)
    if match and match.group("namespaceabbrev") in NAMESPACES:
        return _tag(match.group("namespaceabbrev"), match.group("tag"))
    return name

def _response(code):
    """Return full W3C names from HTTP status codes."""
    return "HTTP/1.1 %i %s" % (code, client.responses[code])


def _href(base_prefix, href):
    """Return prefixed href."""
    return quote("%s%s" % (base_prefix, href))


def _date_to_datetime(date_):
    """Transform a date to a UTC datetime.

    If date_ is a datetime without timezone, return as UTC datetime. If date_
    is already a datetime with timezone, return as is.

    """
    if not isinstance(date_, datetime):
        date_ = datetime.combine(date_, datetime.min.time())
    if not date_.tzinfo:
        date_ = date_.replace(tzinfo=timezone.utc)
    return date_


def _comp_match(item, filter_, scope="collection"):
    """Check whether the ``item`` matches the comp ``filter_``.

    If ``scope`` is ``"collection"``, the filter is applied on the
    item's collection. Otherwise, it's applied on the item.

    See rfc4791-9.7.1.

    """
    filter_length = len(filter_)
    if scope == "collection":
        tag = item.collection.get_meta("tag")
    else:
        for component in item.components():
            if component.name in ("VTODO", "VEVENT", "VJOURNAL"):
                tag = component.name
                break
        else:
            return False
    if filter_length == 0:
        # Point #1 of rfc4791-9.7.1
        return filter_.get("name") == tag
    else:
        if filter_length == 1:
            if filter_[0].tag == _tag("C", "is-not-defined"):
                # Point #2 of rfc4791-9.7.1
                return filter_.get("name") != tag
        if filter_[0].tag == _tag("C", "time-range"):
            # Point #3 of rfc4791-9.7.1
            if not _time_range_match(item.item, filter_[0], tag):
                return False
            filter_ = filter_[1:]
        # Point #4 of rfc4791-9.7.1
        return all(
            _prop_match(item, child) if child.tag == _tag("C", "prop-filter")
            else _comp_match(item, child, scope="component")
            for child in filter_)


def _prop_match(item, filter_):
    """Check whether the ``item`` matches the prop ``filter_``.

    See rfc4791-9.7.2 and rfc6352-10.5.1.

    """
    filter_length = len(filter_)
    if item.collection.get_meta("tag") == "VCALENDAR":
        for component in item.components():
            if component.name in ("VTODO", "VEVENT", "VJOURNAL"):
                vobject_item = component
    else:
        vobject_item = item.item
    if filter_length == 0:
        # Point #1 of rfc4791-9.7.2
        return filter_.get("name").lower() in vobject_item.contents
    else:
        name = filter_.get("name").lower()
        if filter_length == 1:
            if filter_[0].tag == _tag("C", "is-not-defined"):
                # Point #2 of rfc4791-9.7.2
                return name not in vobject_item.contents
        if filter_[0].tag == _tag("C", "time-range"):
            # Point #3 of rfc4791-9.7.2
            if not _time_range_match(vobject_item, filter_[0], name):
                return False
            filter_ = filter_[1:]
        elif filter_[0].tag == _tag("C", "text-match"):
            # Point #4 of rfc4791-9.7.2
            if not _text_match(vobject_item, filter_[0], name):
                return False
            filter_ = filter_[1:]
        return all(
            _param_filter_match(vobject_item, param_filter, name)
            for param_filter in filter_)


def _time_range_match(vobject_item, filter_, child_name):
    """Check whether the ``item`` matches the time-range ``filter_``.

    See rfc4791-9.9.

    """
    start = filter_.get("start")
    end = filter_.get("end")
    if not start and not end:
        return False
    if start:
        start = datetime.strptime(start, "%Y%m%dT%H%M%SZ")
    else:
        start = datetime.min
    if end:
        end = datetime.strptime(end, "%Y%m%dT%H%M%SZ")
    else:
        end = datetime.max
    start = start.replace(tzinfo=timezone.utc)
    end = end.replace(tzinfo=timezone.utc)
    child = getattr(vobject_item, child_name.lower())

    # Comments give the lines in the tables of the specification
    if child_name == "VEVENT":
        # TODO: check if there's a timezone
        dtstart = child.dtstart.value

        if child.rruleset:
            dtstarts = child.getrruleset(addRDate=True)
        else:
            dtstarts = (dtstart,)

        dtend = getattr(child, "dtend", None)
        if dtend is not None:
            dtend = dtend.value
            original_duration = (dtend - dtstart).total_seconds()
            dtend = _date_to_datetime(dtend)

        duration = getattr(child, "duration", None)
        if duration is not None:
            original_duration = duration = duration.value

        for dtstart in dtstarts:
            dtstart_is_datetime = isinstance(dtstart, datetime)
            dtstart = _date_to_datetime(dtstart)

            if dtstart > end:
                break

            if dtend is not None:
                # Line 1
                dtend = dtstart + timedelta(seconds=original_duration)
                if start < dtend and end > dtstart:
                    return True
            elif duration is not None:
                if original_duration is None:
                    original_duration = duration.seconds
                if duration.seconds > 0:
                    # Line 2
                    if start < dtstart + duration and end > dtstart:
                        return True
                elif start <= dtstart and end > dtstart:
                    # Line 3
                    return True
            elif dtstart_is_datetime:
                # Line 4
                if start <= dtstart and end > dtstart:
                    return True
            elif start < dtstart + timedelta(days=1) and end > dtstart:
                # Line 5
                return True

    elif child_name == "VTODO":
        dtstart = getattr(child, "dtstart", None)
        duration = getattr(child, "duration", None)
        due = getattr(child, "due", None)
        completed = getattr(child, "completed", None)
        created = getattr(child, "created", None)

        if dtstart is not None:
            dtstart = _date_to_datetime(dtstart.value)
        if duration is not None:
            duration = duration.value
        if due is not None:
            due = _date_to_datetime(due.value)
            if dtstart is not None:
                original_duration = (due - dtstart).total_seconds()
        if completed is not None:
            completed = _date_to_datetime(completed.value)
            if created is not None:
                created = _date_to_datetime(created.value)
                original_duration = (completed - created).total_seconds()
        elif created is not None:
            created = _date_to_datetime(created.value)

        if child.rruleset:
            reference_dates = child.getrruleset(addRDate=True)
        else:
            if dtstart is not None:
                reference_dates = (dtstart,)
            elif due is not None:
                reference_dates = (due,)
            elif completed is not None:
                reference_dates = (completed,)
            elif created is not None:
                reference_dates = (created,)
            else:
                # Line 8
                return True

        for reference_date in reference_dates:
            reference_date = _date_to_datetime(reference_date)
            if reference_date > end:
                break

            if dtstart is not None and duration is not None:
                # Line 1
                if start <= reference_date + duration and (
                        end > reference_date or
                        end >= reference_date + duration):
                    return True
            elif dtstart is not None and due is not None:
                # Line 2
                due = reference_date + timedelta(seconds=original_duration)
                if (start < due or start <= reference_date) and (
                        end > reference_date or end >= due):
                    return True
            elif dtstart is not None:
                if start <= reference_date and end > reference_date:
                    return True
            elif due is not None:
                # Line 4
                if start < reference_date and end >= reference_date:
                    return True
            elif completed is not None and created is not None:
                # Line 5
                completed = reference_date + timedelta(
                    seconds=original_duration)
                if (start <= reference_date or start <= completed) and (
                        end >= reference_date or end >= completed):
                    return True
            elif completed is not None:
                # Line 6
                if start <= reference_date and end >= reference_date:
                    return True
            elif created is not None:
                # Line 7
                if end > reference_date:
                    return True

    elif child_name == "VJOURNAL":
        dtstart = getattr(child, "dtstart", None)

        if dtstart is not None:
            dtstart = dtstart.value
            if child.rruleset:
                dtstarts = child.getrruleset(addRDate=True)
            else:
                dtstarts = (dtstart,)

            for dtstart in dtstarts:
                dtstart_is_datetime = isinstance(dtstart, datetime)
                dtstart = _date_to_datetime(dtstart)

                if dtstart > end:
                    break

                if dtstart_is_datetime:
                    # Line 1
                    if start <= dtstart and end > dtstart:
                        return True
                elif start < dtstart + timedelta(days=1) and end > dtstart:
                    # Line 2
                    return True

    return False


def _text_match(vobject_item, filter_, child_name, attrib_name=None):
    """Check whether the ``item`` matches the text-match ``filter_``.

    See rfc4791-9.7.5.

    """
    # TODO: collations are not supported, but the default ones needed
    # for DAV servers are actually pretty useless. Texts are lowered to
    # be case-insensitive, almost as the "i;ascii-casemap" value.
    match = next(filter_.itertext()).lower()
    children = getattr(vobject_item, "%s_list" % child_name, [])
    if attrib_name:
        condition = any(
            match in attrib.lower() for child in children
            for attrib in child.params.get(attrib_name, []))
    else:
        condition = any(match in child.value.lower() for child in children)
    if filter_.get("negate-condition") == "yes":
        return not condition
    else:
        return condition


def _param_filter_match(vobject_item, filter_, parent_name):
    """Check whether the ``item`` matches the param-filter ``filter_``.

    See rfc4791-9.7.3.

    """
    name = filter_.get("name")
    children = getattr(vobject_item, "%s_list" % parent_name, [])
    condition = any(name in child.params for child in children)
    if len(filter_):
        if filter_[0].tag == _tag("C", "text-match"):
            return condition and _text_match(
                vobject_item, filter_[0], parent_name, name)
        elif filter_[0].tag == _tag("C", "is-not-defined"):
            return not condition
    else:
        return condition


def name_from_path(path, collection):
    """Return Radicale item name from ``path``."""
    path = path.strip("/") + "/"
    start = collection.path + "/"
    if not path.startswith(start):
        raise ValueError("'%s' doesn't start with '%s'" % (path, start))
    name = path[len(start):][:-1]
    if name and not storage.is_safe_path_component(name):
        raise ValueError("'%s' is not a component in collection '%s'" %
                         (path, collection.path))
    return name


def props_from_request(root, actions=("set", "remove")):
    """Return a list of properties as a dictionary."""
    result = OrderedDict()
    if root:
        if not hasattr(root, "tag"):
            root = ET.fromstring(root.encode("utf8"))
    else:
        return result

    for action in actions:
        action_element = root.find(_tag("D", action))
        if action_element is not None:
            break
    else:
        action_element = root

    prop_element = action_element.find(_tag("D", "prop"))
    if prop_element is not None:
        for prop in prop_element:
            if prop.tag == _tag("D", "resourcetype"):
                for resource_type in prop:
                    if resource_type.tag == _tag("C", "calendar"):
                        result["tag"] = "VCALENDAR"
                        break
                    elif resource_type.tag == _tag("CR", "addressbook"):
                        result["tag"] = "VADDRESSBOOK"
                        break
            elif prop.tag == _tag("C", "supported-calendar-component-set"):
                result[_tag_from_clark(prop.tag)] = ",".join(
                    supported_comp.attrib["name"]
                    for supported_comp in prop
                    if supported_comp.tag == _tag("C", "comp"))
            else:
                result[_tag_from_clark(prop.tag)] = prop.text

    return result


def delete(base_prefix, path, collection, href=None):
    """Read and answer DELETE requests.

    Read rfc4918-9.6 for info.

    """
    collection.delete(href)

    multistatus = ET.Element(_tag("D", "multistatus"))
    response = ET.Element(_tag("D", "response"))
    multistatus.append(response)

    href = ET.Element(_tag("D", "href"))
    href.text = _href(base_prefix, path)
    response.append(href)

    status = ET.Element(_tag("D", "status"))
    status.text = _response(200)
    response.append(status)

    return _pretty_xml(multistatus)


def propfind(base_prefix, path, xml_request, read_collections,
             write_collections, user):
    """Read and answer PROPFIND requests.

    Read rfc4918-9.1 for info.

    The collections parameter is a list of collections that are to be included
    in the output.

    """
<<<<<<< HEAD
    if xml_request:
        root = ET.fromstring(xml_request.encode("utf8"))
        props = [prop.tag for prop in root.find(_tag("D", "prop"))]
    else:
        props = [
            _tag("D", "getcontenttype"),
            _tag("D", "resourcetype"),
            _tag("D", "displayname"),
            _tag("D", "owner"),
            _tag("D", "getetag"),
            _tag("ICAL", "calendar-color"),
            _tag("CS", "getctag")]

    if _tag("D", "current-user-principal") in props and not user:
        # Ask for authentication
        # Returning the DAV:unauthenticated pseudo-principal as specified in
        # RFC 5397 doesn't seem to work with DAVdroid.
        return client.FORBIDDEN, None

    multistatus = ET.Element(_tag("D", "multistatus"))
    collections = []
    for collection in write_collections:
        collections.append(collection)
        response = _propfind_response(
            base_prefix, path, collection, props, user, write=True)
        multistatus.append(response)
    for collection in read_collections:
        if collection in collections:
            continue
        response = _propfind_response(
            base_prefix, path, collection, props, user, write=False)
=======
    # Reading request
    root = ET.fromstring(xml_request.encode("utf8")) if xml_request else None

    # > A client may choose not to submit a request body.  An empty PROPFIND
    # > request body MUST be treated as if it were an 'allprop' request.
    top_tag = root[0] if root is not None else ET.Element(_tag("D", "allprop"))

    props = ()
    if   top_tag.tag == _tag("D", "allprop"):
        props = [_tag("D", "getcontenttype"),
                 _tag("D", "resourcetype"),
                 _tag("D", "displayname"),
                 _tag("D", "owner"),
                 _tag("D", "getetag"),
                 _tag("ICAL", "calendar-color"),
                 _tag("CS", "getctag"),
                 _tag("C", "supported-calendar-component-set"),
                 _tag("D", "supported-report-set"),
            ]
    elif top_tag.tag == _tag("D", "prop"):
        props = [prop.tag for prop in top_tag]

    # Writing answer
    multistatus = ET.Element(_tag("D", "multistatus"))

    for collection in collections:
        if top_tag.tag == _tag("D", "propname"):
            response = _propfind_response(path, collection, (), user, propnames=True)
        else:
            response = _propfind_response(path, collection, props, user)
>>>>>>> a06e4ef0
        multistatus.append(response)

    return client.MULTI_STATUS, _pretty_xml(multistatus)


<<<<<<< HEAD
def _propfind_response(base_prefix, path, item, props, user, write=False):
=======
def _propfind_response(path, item, props, user, propnames=False):
>>>>>>> a06e4ef0
    """Build and return a PROPFIND response."""
    is_collection = isinstance(item, storage.BaseCollection)
    if is_collection:
        is_leaf = item.get_meta("tag") in ("VADDRESSBOOK", "VCALENDAR")
        collection = item
    else:
        collection = item.collection

    response = ET.Element(_tag("D", "response"))

    href = ET.Element(_tag("D", "href"))
    if is_collection:
        # Some clients expect collections to end with /
        uri = "/%s/" % item.path if item.path else "/"
    else:
        uri = "/" + posixpath.join(collection.path, item.href)

    href.text = _href(base_prefix, uri)
    response.append(href)

    propstat404 = ET.Element(_tag("D", "propstat"))
    propstat200 = ET.Element(_tag("D", "propstat"))
    response.append(propstat200)

    prop200 = ET.Element(_tag("D", "prop"))
    propstat200.append(prop200)

    prop404 = ET.Element(_tag("D", "prop"))
    propstat404.append(prop404)

    if propnames:
        # Should list all properties that can be retrieved by the code below
        prop200.append(ET.Element(_tag("D",  "getetag"                         )))
        prop200.append(ET.Element(_tag("D",  "principal-URL"                   )))
        prop200.append(ET.Element(_tag("D",  "principal-collection-set"        )))
        prop200.append(ET.Element(_tag("C",  "calendar-user-address-set"       )))
        prop200.append(ET.Element(_tag("CR", "addressbook-home-set"            )))
        prop200.append(ET.Element(_tag("C",  "calendar-home-set"               )))
        prop200.append(ET.Element(_tag("C",  "supported-calendar-component-set")))
        prop200.append(ET.Element(_tag("D",  "current-user-privilege-set"      )))
        prop200.append(ET.Element(_tag("D",  "supported-report-set"            )))
        prop200.append(ET.Element(_tag("D",  "getcontenttype"                  )))
        prop200.append(ET.Element(_tag("D",  "resourcetype"                    )))

        if is_collection:
            prop200.append(ET.Element(_tag("CS",   "getctag"                         )))
            prop200.append(ET.Element(_tag("C",    "calendar-timezone"               )))
            prop200.append(ET.Element(_tag("D",    "displayname"                     )))
            prop200.append(ET.Element(_tag("ICAL", "calendar-color"                  )))
            if item.owner_url:
                prop200.append(ET.Element(_tag("D",  "owner")))

            for tag in collection_props:
                clark_tag = _tag_from_human(tag)
                if prop200.find(clark_tag) is None:
                    prop200.append(ET.Element(clark_tag))

    for tag in props:
        element = ET.Element(tag)
        is404 = False
        if tag == _tag("D", "getetag"):
            element.text = item.etag
        elif tag == _tag("D", "getlastmodified"):
            element.text = item.last_modified
        elif tag == _tag("D", "principal-collection-set"):
            tag = ET.Element(_tag("D", "href"))
            tag.text = _href(base_prefix, "/")
            element.append(tag)
        elif (tag in (_tag("C", "calendar-user-address-set"),
                      _tag("D", "principal-URL"),
                      _tag("CR", "addressbook-home-set"),
                      _tag("C", "calendar-home-set")) and
                collection.is_principal and is_collection):
            tag = ET.Element(_tag("D", "href"))
            tag.text = _href(base_prefix, path)
            element.append(tag)
        elif tag == _tag("C", "supported-calendar-component-set"):
            human_tag = _tag_from_clark(tag)
            if is_collection and is_leaf:
                meta = item.get_meta(human_tag)
                if meta:
                    components = meta.split(",")
                else:
                    components = ("VTODO", "VEVENT", "VJOURNAL")
                for component in components:
                    comp = ET.Element(_tag("C", "comp"))
                    comp.set("name", component)
                    element.append(comp)
            else:
                is404 = True
        elif tag == _tag("D", "current-user-principal"):
            tag = ET.Element(_tag("D", "href"))
            tag.text = _href(base_prefix, ("/%s/" % user) if user else "/")
            element.append(tag)
        elif tag == _tag("D", "current-user-privilege-set"):
            privilege = ET.Element(_tag("D", "privilege"))
            if write:
                privilege.append(ET.Element(_tag("D", "all")))
                privilege.append(ET.Element(_tag("D", "write")))
                privilege.append(ET.Element(_tag("D", "write-properties")))
                privilege.append(ET.Element(_tag("D", "write-content")))
            privilege.append(ET.Element(_tag("D", "read")))
            element.append(privilege)
        elif tag == _tag("D", "supported-report-set"):
            for report_name in (
                    "principal-property-search", "sync-collection",
                    "expand-property", "principal-search-property-set"):
                supported = ET.Element(_tag("D", "supported-report"))
                report_tag = ET.Element(_tag("D", "report"))
                supported_report_tag = ET.Element(_tag("D", report_name))
                report_tag.append(supported_report_tag)
                supported.append(report_tag)
                element.append(supported)
        elif is_collection:
            if tag == _tag("D", "getcontenttype"):
                item_tag = item.get_meta("tag")
                if item_tag:
                    element.text = MIMETYPES[item_tag]
                else:
                    is404 = True
            elif tag == _tag("D", "resourcetype"):
                if item.is_principal:
                    tag = ET.Element(_tag("D", "principal"))
                    element.append(tag)
                item_tag = item.get_meta("tag")
                if is_leaf or item_tag:
                    # 2nd case happens when the collection is not stored yet,
                    # but the resource type is guessed
                    if item.get_meta("tag") == "VADDRESSBOOK":
                        tag = ET.Element(_tag("CR", "addressbook"))
                        element.append(tag)
                    elif item.get_meta("tag") == "VCALENDAR":
                        tag = ET.Element(_tag("C", "calendar"))
                        element.append(tag)
                tag = ET.Element(_tag("D", "collection"))
                element.append(tag)
            elif tag == _tag("D", "owner"):
                if is_leaf and item.owner:
                    element.text = "/%s/" % item.owner
                else:
                    is404 = True
            elif tag == _tag("D", "displayname"):
                if is_leaf:
                    element.text = item.get_meta("D:displayname") or item.path
                else:
                    is404 = True
            elif tag == _tag("CS", "getctag"):
                if is_leaf:
                    element.text = item.etag
                else:
                    is404 = True
            else:
                human_tag = _tag_from_clark(tag)
                meta = item.get_meta(human_tag)
                if meta:
                    element.text = meta
                else:
                    is404 = True
        # Not for collections
        elif tag == _tag("D", "getcontenttype"):
            name = item.name.lower()
            mimetype = "text/vcard" if name == "vcard" else "text/calendar"
            element.text = "%s; component=%s" % (mimetype, name)
        elif tag == _tag("D", "resourcetype"):
            # resourcetype must be returned empty for non-collection elements
            pass
        elif tag == _tag("D", "getcontentlength"):
            encoding = collection.configuration.get("encoding", "request")
            element.text = str(len(item.serialize().encode(encoding)))
        else:
            is404 = True

        if is404:
            prop404.append(element)
        else:
            prop200.append(element)

    status200 = ET.Element(_tag("D", "status"))
    status200.text = _response(200)
    propstat200.append(status200)

    status404 = ET.Element(_tag("D", "status"))
    status404.text = _response(404)
    propstat404.append(status404)
    if len(prop404):
        response.append(propstat404)

    return response


def _add_propstat_to(element, tag, status_number):
    """Add a PROPSTAT response structure to an element.

    The PROPSTAT answer structure is defined in rfc4918-9.1. It is added to the
    given ``element``, for the following ``tag`` with the given
    ``status_number``.

    """
    propstat = ET.Element(_tag("D", "propstat"))
    element.append(propstat)

    prop = ET.Element(_tag("D", "prop"))
    propstat.append(prop)

    clark_tag = tag if "{" in tag else _tag(*tag.split(":", 1))
    prop_tag = ET.Element(clark_tag)
    prop.append(prop_tag)

    status = ET.Element(_tag("D", "status"))
    status.text = _response(status_number)
    propstat.append(status)


def proppatch(base_prefix, path, xml_request, collection):
    """Read and answer PROPPATCH requests.

    Read rfc4918-9.2 for info.

    """
    root = ET.fromstring(xml_request.encode("utf8"))
    props_to_set = props_from_request(root, actions=("set",))
    props_to_remove = props_from_request(root, actions=("remove",))

    multistatus = ET.Element(_tag("D", "multistatus"))
    response = ET.Element(_tag("D", "response"))
    multistatus.append(response)

    href = ET.Element(_tag("D", "href"))
    href.text = _href(base_prefix, path)
    response.append(href)

    for short_name in props_to_remove:
        props_to_set[short_name] = ""
    collection.set_meta(props_to_set)

    for short_name in props_to_set:
        _add_propstat_to(response, short_name, 200)

    return _pretty_xml(multistatus)


def report(base_prefix, path, xml_request, collection):
    """Read and answer REPORT requests.

    Read rfc3253-3.6 for info.

    """
    root = ET.fromstring(xml_request.encode("utf8"))
    prop_element = root.find(_tag("D", "prop"))
    props = (
        [prop.tag for prop in prop_element]
        if prop_element is not None else [])

    if collection:
        if root.tag in (
                _tag("C", "calendar-multiget"),
                _tag("CR", "addressbook-multiget")):
            # Read rfc4791-7.9 for info
            hreferences = set()
            for href_element in root.findall(_tag("D", "href")):
                href_path = storage.sanitize_path(
                    unquote(urlparse(href_element.text).path))
                if (href_path + "/").startswith(base_prefix + "/"):
                    hreferences.add(href_path[len(base_prefix):])
                else:
                    collection.logger.info(
                        "Skipping invalid path: %s", href_path)
        else:
            hreferences = (path,)
        filters = (
            root.findall(".//%s" % _tag("C", "filter")) +
            root.findall(".//%s" % _tag("CR", "filter")))
    else:
        hreferences = filters = ()

    multistatus = ET.Element(_tag("D", "multistatus"))

    for hreference in hreferences:
        try:
            name = name_from_path(hreference, collection)
        except ValueError:
            collection.logger.info("Skipping invalid path: %s", hreference)
            response = _item_response(base_prefix, hreference,
                                      found_item=False)
            multistatus.append(response)
            continue
        if name:
            # Reference is an item
            item = collection.get(name)
            if not item:
                response = _item_response(base_prefix, hreference,
                                          found_item=False)
                multistatus.append(response)
                continue
            items = [item]
        else:
            # Reference is a collection
            items = collection.pre_filtered_list(filters)

        for item in items:
            if filters:
                match = (
                    _comp_match if collection.get_meta("tag") == "VCALENDAR"
                    else _prop_match)
                if not all(match(item, filter_[0]) for filter_ in filters
                           if filter_):
                    continue

            found_props = []
            not_found_props = []

            for tag in props:
                element = ET.Element(tag)
                if tag == _tag("D", "getetag"):
                    element.text = item.etag
                    found_props.append(element)
                elif tag == _tag("D", "getcontenttype"):
                    name = item.name.lower()
                    mimetype = (
                        "text/vcard" if name == "vcard" else "text/calendar")
                    element.text = "%s; component=%s" % (mimetype, name)
                    found_props.append(element)
                elif tag in (
                        _tag("C", "calendar-data"),
                        _tag("CR", "address-data")):
                    element.text = item.serialize()
                    found_props.append(element)
                else:
                    not_found_props.append(element)

            uri = "/" + posixpath.join(collection.path, item.href)
            multistatus.append(_item_response(
                base_prefix, uri, found_props=found_props,
                not_found_props=not_found_props, found_item=True))

    return _pretty_xml(multistatus)


def _item_response(base_prefix, href, found_props=(), not_found_props=(),
                   found_item=True):
    response = ET.Element(_tag("D", "response"))

    href_tag = ET.Element(_tag("D", "href"))
    href_tag.text = _href(base_prefix, href)
    response.append(href_tag)

    if found_item:
        for code, props in ((200, found_props), (404, not_found_props)):
            if props:
                propstat = ET.Element(_tag("D", "propstat"))
                status = ET.Element(_tag("D", "status"))
                status.text = _response(code)
                prop_tag = ET.Element(_tag("D", "prop"))
                for prop in props:
                    prop_tag.append(prop)
                propstat.append(prop_tag)
                propstat.append(status)
                response.append(propstat)
    else:
        status = ET.Element(_tag("D", "status"))
        status.text = _response(404)
        response.append(status)

    return response<|MERGE_RESOLUTION|>--- conflicted
+++ resolved
@@ -53,13 +53,9 @@
     NAMESPACES_REV[url] = short
     ET.register_namespace("" if short == "D" else short, url)
 
-CLARK_TAG_REGEX = re.compile(r" {(?P<namespace>[^}]*)}(?P<tag>.*)", re.VERBOSE)
-
-HUMAN_REGEX = re.compile(r"""
-    (?P<namespaceabbrev>[^:{}]*)    # namespace abbreviation
-    :                               # :
-    (?P<tag>.*)                     # short tag name
-    """, re.VERBOSE)
+CLARK_TAG_REGEX = re.compile(r"{(?P<namespace>[^}]*)}(?P<tag>.*)", re.VERBOSE)
+HUMAN_REGEX = re.compile(r"(?P<namespace>[^:{}]*)(?P<tag>.*)", re.VERBOSE)
+
 
 def _pretty_xml(element, level=0):
     """Indent an ElementTree ``element`` and its children."""
@@ -105,9 +101,10 @@
 def _tag_from_human(name):
     """Get an XML Clark notation tag from human-readable variant ``name``."""
     match = HUMAN_REGEX.match(name)
-    if match and match.group("namespaceabbrev") in NAMESPACES:
-        return _tag(match.group("namespaceabbrev"), match.group("tag"))
+    if match and match.group("namespace") in NAMESPACES:
+        return _tag(match.group("namespace"), match.group("tag"))
     return name
+
 
 def _response(code):
     """Return full W3C names from HTTP status codes."""
@@ -513,11 +510,15 @@
     in the output.
 
     """
-<<<<<<< HEAD
-    if xml_request:
-        root = ET.fromstring(xml_request.encode("utf8"))
-        props = [prop.tag for prop in root.find(_tag("D", "prop"))]
-    else:
+    # Reading request
+    root = ET.fromstring(xml_request.encode("utf8")) if xml_request else None
+
+    # A client may choose not to submit a request body.  An empty PROPFIND
+    # request body MUST be treated as if it were an 'allprop' request.
+    top_tag = root[0] if root is not None else ET.Element(_tag("D", "allprop"))
+
+    props = ()
+    if top_tag.tag == _tag("D", "allprop"):
         props = [
             _tag("D", "getcontenttype"),
             _tag("D", "resourcetype"),
@@ -525,7 +526,12 @@
             _tag("D", "owner"),
             _tag("D", "getetag"),
             _tag("ICAL", "calendar-color"),
-            _tag("CS", "getctag")]
+            _tag("CS", "getctag"),
+            _tag("C", "supported-calendar-component-set"),
+            _tag("D", "supported-report-set"),
+        ]
+    elif top_tag.tag == _tag("D", "prop"):
+        props = [prop.tag for prop in top_tag]
 
     if _tag("D", "current-user-principal") in props and not user:
         # Ask for authentication
@@ -533,60 +539,37 @@
         # RFC 5397 doesn't seem to work with DAVdroid.
         return client.FORBIDDEN, None
 
+    # Writing answer
     multistatus = ET.Element(_tag("D", "multistatus"))
+
     collections = []
     for collection in write_collections:
         collections.append(collection)
-        response = _propfind_response(
-            base_prefix, path, collection, props, user, write=True)
+        if top_tag.tag == _tag("D", "propname"):
+            response = _propfind_response(
+                base_prefix, path, collection, (), user, write=True,
+                propnames=True)
+        else:
+            response = _propfind_response(
+                base_prefix, path, collection, props, user, write=True)
         multistatus.append(response)
     for collection in read_collections:
         if collection in collections:
             continue
-        response = _propfind_response(
-            base_prefix, path, collection, props, user, write=False)
-=======
-    # Reading request
-    root = ET.fromstring(xml_request.encode("utf8")) if xml_request else None
-
-    # > A client may choose not to submit a request body.  An empty PROPFIND
-    # > request body MUST be treated as if it were an 'allprop' request.
-    top_tag = root[0] if root is not None else ET.Element(_tag("D", "allprop"))
-
-    props = ()
-    if   top_tag.tag == _tag("D", "allprop"):
-        props = [_tag("D", "getcontenttype"),
-                 _tag("D", "resourcetype"),
-                 _tag("D", "displayname"),
-                 _tag("D", "owner"),
-                 _tag("D", "getetag"),
-                 _tag("ICAL", "calendar-color"),
-                 _tag("CS", "getctag"),
-                 _tag("C", "supported-calendar-component-set"),
-                 _tag("D", "supported-report-set"),
-            ]
-    elif top_tag.tag == _tag("D", "prop"):
-        props = [prop.tag for prop in top_tag]
-
-    # Writing answer
-    multistatus = ET.Element(_tag("D", "multistatus"))
-
-    for collection in collections:
         if top_tag.tag == _tag("D", "propname"):
-            response = _propfind_response(path, collection, (), user, propnames=True)
+            response = _propfind_response(
+                base_prefix, path, collection, (), user, write=False,
+                propnames=True)
         else:
-            response = _propfind_response(path, collection, props, user)
->>>>>>> a06e4ef0
+            response = _propfind_response(
+                base_prefix, path, collection, props, user, write=False)
         multistatus.append(response)
 
     return client.MULTI_STATUS, _pretty_xml(multistatus)
 
 
-<<<<<<< HEAD
-def _propfind_response(base_prefix, path, item, props, user, write=False):
-=======
-def _propfind_response(path, item, props, user, propnames=False):
->>>>>>> a06e4ef0
+def _propfind_response(base_prefix, path, item, props, user, write=False,
+                       propnames=False):
     """Build and return a PROPFIND response."""
     is_collection = isinstance(item, storage.BaseCollection)
     if is_collection:
@@ -619,30 +602,32 @@
 
     if propnames:
         # Should list all properties that can be retrieved by the code below
-        prop200.append(ET.Element(_tag("D",  "getetag"                         )))
-        prop200.append(ET.Element(_tag("D",  "principal-URL"                   )))
-        prop200.append(ET.Element(_tag("D",  "principal-collection-set"        )))
-        prop200.append(ET.Element(_tag("C",  "calendar-user-address-set"       )))
-        prop200.append(ET.Element(_tag("CR", "addressbook-home-set"            )))
-        prop200.append(ET.Element(_tag("C",  "calendar-home-set"               )))
-        prop200.append(ET.Element(_tag("C",  "supported-calendar-component-set")))
-        prop200.append(ET.Element(_tag("D",  "current-user-privilege-set"      )))
-        prop200.append(ET.Element(_tag("D",  "supported-report-set"            )))
-        prop200.append(ET.Element(_tag("D",  "getcontenttype"                  )))
-        prop200.append(ET.Element(_tag("D",  "resourcetype"                    )))
+        prop200.append(ET.Element(_tag("D", "getetag")))
+        prop200.append(ET.Element(_tag("D", "principal-URL")))
+        prop200.append(ET.Element(_tag("D", "principal-collection-set")))
+        prop200.append(ET.Element(_tag("C", "calendar-user-address-set")))
+        prop200.append(ET.Element(_tag("CR", "addressbook-home-set")))
+        prop200.append(ET.Element(_tag("C", "calendar-home-set")))
+        prop200.append(ET.Element(
+            _tag("C", "supported-calendar-component-set")))
+        prop200.append(ET.Element(_tag("D", "current-user-privilege-set")))
+        prop200.append(ET.Element(_tag("D", "supported-report-set")))
+        prop200.append(ET.Element(_tag("D", "getcontenttype")))
+        prop200.append(ET.Element(_tag("D", "resourcetype")))
 
         if is_collection:
-            prop200.append(ET.Element(_tag("CS",   "getctag"                         )))
-            prop200.append(ET.Element(_tag("C",    "calendar-timezone"               )))
-            prop200.append(ET.Element(_tag("D",    "displayname"                     )))
-            prop200.append(ET.Element(_tag("ICAL", "calendar-color"                  )))
-            if item.owner_url:
-                prop200.append(ET.Element(_tag("D",  "owner")))
-
-            for tag in collection_props:
-                clark_tag = _tag_from_human(tag)
-                if prop200.find(clark_tag) is None:
-                    prop200.append(ET.Element(clark_tag))
+            prop200.append(ET.Element(_tag("CS", "getctag")))
+            prop200.append(ET.Element(_tag("C", "calendar-timezone")))
+            prop200.append(ET.Element(_tag("D", "displayname")))
+            prop200.append(ET.Element(_tag("ICAL", "calendar-color")))
+            prop200.append(ET.Element(_tag("D",  "owner")))
+
+            if is_leaf:
+                meta = item.get_meta()
+                for tag in meta:
+                    clark_tag = _tag_from_human(tag)
+                    if prop200.find(clark_tag) is None:
+                        prop200.append(ET.Element(clark_tag))
 
     for tag in props:
         element = ET.Element(tag)
