--- conflicted
+++ resolved
@@ -393,28 +393,9 @@
         attributes = sane_path.split("/")
         if not attributes[0]:
             attributes.pop()
-<<<<<<< HEAD
 
         # Try to guess if the path leads to a collection or an item
         folder = cls._get_collection_root_folder()
-        # HACK: Detection of principal collections fails if folder doesn't
-        #       exist. This can be removed, when this method stop returning
-        #       collections that don't exist.
-        os.makedirs(folder, exist_ok=True)
-        if not os.path.isdir(path_to_filesystem(folder, sane_path)):
-            # path is not a collection
-            if attributes and os.path.isfile(path_to_filesystem(folder,
-                                                                sane_path)):
-                # path is an item
-                attributes.pop()
-            elif attributes and os.path.isdir(path_to_filesystem(
-                    folder, *attributes[:-1])):
-                # path parent is a collection
-                attributes.pop()
-            # TODO: else: return?
-=======
-        folder = os.path.expanduser(
-            cls.configuration.get("storage", "filesystem_folder"))
         try:
             filesystem_path = path_to_filesystem(folder, sane_path)
         except ValueError:
@@ -426,7 +407,6 @@
                 href = attributes.pop()
             else:
                 return
->>>>>>> 066b5994
 
         path = "/".join(attributes)
         principal = len(attributes) == 1
